--- conflicted
+++ resolved
@@ -13,20 +13,14 @@
 # limitations under the License.
 
 import json
-<<<<<<< HEAD
-=======
 import os
->>>>>>> a3087872
 import sys
 
 import psutil
 
 if 'TRAVIS' in os.environ:
     import requests
-<<<<<<< HEAD
-=======
 
->>>>>>> a3087872
     webhook_url = os.environ['WEBHOOK_URL']
 from pydriller.repository_mining import RepositoryMining
 from datetime import datetime
