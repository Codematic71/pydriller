--- conflicted
+++ resolved
@@ -39,8 +39,6 @@
         self.main_branch = None
         self.lock = Lock()
 
-        self._all_commits = None
-
     @property
     def git(self):
         """
@@ -86,23 +84,8 @@
 
         :return: Generator[Commit], the generator of all the commits in the repo
         """
-<<<<<<< HEAD
-        return self._get_all_commits(branch)
-
-    def _get_all_commits(self, branch: str = None) -> List[Commit]:
-        if self._all_commits:
-            return self._all_commits
-
-        all_commits = []
-        for commit in self.repo.iter_commits(branch):
-            all_commits.append(self.get_commit_from_gitpython(commit))
-        self._all_commits = all_commits
-
-        return all_commits
-=======
         for commit in self.repo.iter_commits(branch, reverse=reverse_order):
             yield self.get_commit_from_gitpython(commit)
->>>>>>> 91884875
 
     def get_commit(self, commit_id: str) -> Commit:
         """
