# Copyright 2018 Davide Spadini
#
# Licensed under the Apache License, Version 2.0 (the "License");
# you may not use this file except in compliance with the License.
# You may obtain a copy of the License at
#
#    http://www.apache.org/licenses/LICENSE-2.0
#
# Unless required by applicable law or agreed to in writing, software
# distributed under the License is distributed on an "AS IS" BASIS,
# WITHOUT WARRANTIES OR CONDITIONS OF ANY KIND, either express or implied.
# See the License for the specific language governing permissions and
# limitations under the License.

import logging
import os
from pathlib import Path
from threading import Lock
from typing import List, Dict, Tuple, Set

from git import Git, Repo, GitCommandError, Commit as GitCommit

from pydriller.domain.commit import Commit, ModificationType, Modification
<<<<<<< HEAD
from threading import Lock

from pydriller.repository import Repository
=======
>>>>>>> a3087872

logger = logging.getLogger(__name__)

NULL_TREE = '4b825dc642cb6eb9a060e54bf8d69288fbee4904'


class GitRepository(Repository):
    def __init__(self, path: str):
        """
        Init the Git Repository.

        :param str path: path to the repository
        """
<<<<<<< HEAD
        super().__init__(path)
        # self.path = path
        # self.main_branch = None
        # self.lock = Lock()
=======
        self.path = Path(path)
        self.project_name = self.path.name
        self.main_branch = None
        self.lock = Lock()
>>>>>>> a3087872

    @property
    def git(self):
        """
        GitPython object Git.

        :return: Git
        """
        return self._open_git()

    @property
    def repo(self):
        """
        GitPython object Repo.

        :return: Repo
        """
        return self._open_repository()

    def _open_git(self) -> Git:
        return Git(str(self.path))

    def _open_repository(self) -> Repo:
        repo = Repo(str(self.path))
        if self.main_branch is None:
            self._discover_main_branch(repo)
        return repo

    def _discover_main_branch(self, repo):
        self.main_branch = repo.active_branch.name

    def get_head(self) -> Commit:
        """
        Get the head commit.

        :return: Commit of the head commit
        """
        head_commit = self.repo.head.commit
        return Commit(head_commit, self.path, self.main_branch)

    def get_list_commits(self, branch: str = None) -> List[Commit]:
        """
        Return the list of all the commits in the repo.

        :return: List[Commit], the list of all the commits in the repo
        """
        return self._get_all_commits(branch)

    def _get_all_commits(self, branch: str = None) -> List[Commit]:
        all_commits = []
        for commit in self.repo.iter_commits(branch):
            all_commits.append(self.get_commit_from_gitpython(commit))
        return all_commits

    def get_commit(self, commit_id: str) -> Commit:
        """
        Get the specified commit.

        :param str commit_id: hash of the commit to analyze
        :return: Commit
        """
        return Commit(self.repo.commit(commit_id), self.path, self.main_branch)

    def get_commit_from_gitpython(self, commit: GitCommit) -> Commit:
        """
        Build a PyDriller commit object from a GitPython commit object.
        This is internal of PyDriller, I don't think users generally will need
        it.

        :param GitCommit commit: GitPython commit
        :return: Commit commit: PyDriller commit
        """
        return Commit(commit, self.path, self.main_branch)

    def checkout(self, _hash: str) -> None:
        """
        Checkout the repo at the speficied commit.
        BE CAREFUL: this will change the state of the repo, hence it should *not*
        be used with more than 1 thread.

        :param _hash: commit hash to checkout
        """
        with self.lock:
            self._delete_tmp_branch()
            self.git.checkout('-f', _hash, b='_PD')

    def _delete_tmp_branch(self) -> None:
        try:
            # we are already in _PD, so checkout the master branch before deleting it
            if self.repo.active_branch.name == '_PD':
                self.git.checkout('-f', self.main_branch)
            self.repo.delete_head('_PD', force=True)
        except GitCommandError:
            logger.debug("Branch _PD not found")

<<<<<<< HEAD
=======
    def files(self) -> List[str]:
        """
        Obtain the list of the files (excluding .git directory).

        :return: List[str], the list of the files
        """
        _all = []
        for path, subdirs, files in os.walk(str(self.path)):
            if '.git' in path:
                continue
            for name in files:
                _all.append(os.path.join(path, name))
        return _all

>>>>>>> a3087872
    def reset(self) -> None:
        """
        Reset the state of the repo, checking out the main branch and discarding
        local changes (-f option).

        """
        with self.lock:
            self.git.checkout('-f', self.main_branch)
            self._delete_tmp_branch()

    def total_commits(self) -> int:
        """
        Calculate total number of commits.

        :return: the total number of commits
        """
        return len(self.get_list_commits())

    def get_commit_from_tag(self, tag: str) -> Commit:
        """
        Obtain the tagged commit.

        :param str tag: the tag
        :return: Commit commit: the commit the tag referred to
        """
        try:
            selected_tag = self.repo.tags[tag]
            return self.get_commit(selected_tag.commit.hexsha)
        except (IndexError, AttributeError):
            logger.debug('Tag {} not found'.format(tag))
            raise

    def get_commits_last_modified_lines(self, commit: Commit, modification: Modification = None) -> Set[str]:
        """
        Given the Commit object, returns the set of commits that last "touched" the lines
        that are modified in the files included in the commit. It applies SZZ.
        The algorithm works as follow: (for every file in the commit)

        1- obtain the diff

        2- obtain the list of deleted lines

        3- blame the file and obtain the commits were those lines were added

        Can also be passed as parameter a single Modification, in this case only this file
        will be analyzed.

        :param Commit commit: the commit to analyze
        :param Modification modification: single modification to analyze
        :return: the set containing all the bug inducing commits
        """
        buggy_commits = set()

        if modification is not None:
            modifications = [modification]
        else:
            modifications = commit.modifications

        for mod in modifications:
            path = mod.new_path
            if mod.change_type == ModificationType.RENAME or mod.change_type == ModificationType.DELETE:
                path = mod.old_path

            deleted_lines = self.parse_diff(mod.diff)['deleted']
            try:
                blame = self.git.blame(commit.hash + '^', '--', path).split('\n')
                for num_line, line in deleted_lines:
                    if not self._useless_line(line.strip()):
                        buggy_commit = blame[num_line - 1].split(' ')[0].replace('^', '')
                        buggy_commits.add(self.get_commit(buggy_commit).hash)
            except GitCommandError:
                logger.debug("Could not found file %s in commit %s. Probably a double rename!", mod.filename,
                             commit.hash)

<<<<<<< HEAD
        return buggy_commits
=======
        return buggy_commits

    def _useless_line(self, line: str):
        # this covers comments in Java and Python, as well as empty lines. More have to be added!
        return not line or line.startswith('//') or line.startswith('#') or line.startswith("/*") or \
               line.startswith("'''") or line.startswith('"""') or line.startswith("*")
>>>>>>> a3087872
<|MERGE_RESOLUTION|>--- conflicted
+++ resolved
@@ -21,36 +21,23 @@
 from git import Git, Repo, GitCommandError, Commit as GitCommit
 
 from pydriller.domain.commit import Commit, ModificationType, Modification
-<<<<<<< HEAD
-from threading import Lock
-
-from pydriller.repository import Repository
-=======
->>>>>>> a3087872
 
 logger = logging.getLogger(__name__)
 
 NULL_TREE = '4b825dc642cb6eb9a060e54bf8d69288fbee4904'
 
 
-class GitRepository(Repository):
+class GitRepository:
     def __init__(self, path: str):
         """
         Init the Git Repository.
 
         :param str path: path to the repository
         """
-<<<<<<< HEAD
-        super().__init__(path)
-        # self.path = path
-        # self.main_branch = None
-        # self.lock = Lock()
-=======
         self.path = Path(path)
         self.project_name = self.path.name
         self.main_branch = None
         self.lock = Lock()
->>>>>>> a3087872
 
     @property
     def git(self):
@@ -146,8 +133,6 @@
         except GitCommandError:
             logger.debug("Branch _PD not found")
 
-<<<<<<< HEAD
-=======
     def files(self) -> List[str]:
         """
         Obtain the list of the files (excluding .git directory).
@@ -162,7 +147,6 @@
                 _all.append(os.path.join(path, name))
         return _all
 
->>>>>>> a3087872
     def reset(self) -> None:
         """
         Reset the state of the repo, checking out the main branch and discarding
@@ -194,6 +178,49 @@
         except (IndexError, AttributeError):
             logger.debug('Tag {} not found'.format(tag))
             raise
+
+    def parse_diff(self, diff: str) -> Dict[str, List[Tuple[int, str]]]:
+        """
+        Given a diff, returns a dictionary with the added and deleted lines.
+        The dictionary has 2 keys: "added" and "deleted", each containing the
+        corresponding added or deleted lines. For both keys, the value is a list
+        of Tuple (int, str), corresponding to (number of line in the file, actual line).
+
+
+        :param str diff: diff of the commit
+        :return: Dictionary
+        """
+        lines = diff.split('\n')
+        modified_lines = {'added': [], 'deleted': []}
+
+        count_deletions = 0
+        count_additions = 0
+
+        for line in lines:
+            line = line.rstrip()
+            count_deletions += 1
+            count_additions += 1
+
+            if line.startswith('@@'):
+                count_deletions, count_additions = self._get_line_numbers(line)
+
+            if line.startswith('-'):
+                modified_lines['deleted'].append((count_deletions, line[1:]))
+                count_additions -= 1
+
+            if line.startswith('+'):
+                modified_lines['added'].append((count_additions, line[1:]))
+                count_deletions -= 1
+
+        return modified_lines
+
+    def _get_line_numbers(self, line):
+        token = line.split(" ")
+        numbers_old_file = token[1]
+        numbers_new_file = token[2]
+        delete_line_number = int(numbers_old_file.split(",")[0].replace("-", "")) - 1
+        additions_line_number = int(numbers_new_file.split(",")[0]) - 1
+        return delete_line_number, additions_line_number
 
     def get_commits_last_modified_lines(self, commit: Commit, modification: Modification = None) -> Set[str]:
         """
@@ -237,13 +264,9 @@
                 logger.debug("Could not found file %s in commit %s. Probably a double rename!", mod.filename,
                              commit.hash)
 
-<<<<<<< HEAD
-        return buggy_commits
-=======
         return buggy_commits
 
     def _useless_line(self, line: str):
         # this covers comments in Java and Python, as well as empty lines. More have to be added!
         return not line or line.startswith('//') or line.startswith('#') or line.startswith("/*") or \
-               line.startswith("'''") or line.startswith('"""') or line.startswith("*")
->>>>>>> a3087872
+               line.startswith("'''") or line.startswith('"""') or line.startswith("*")